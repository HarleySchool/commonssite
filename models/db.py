--- conflicted
+++ resolved
@@ -1,9 +1,6 @@
 from commonssite.settings import sql_credentials
 from commonssite.models import *
-<<<<<<< HEAD
-=======
 from peewee import MySQLDatabase
->>>>>>> 844a31a0
 
 # load database configuration
 with open(sql_credentials, 'r') as creds:

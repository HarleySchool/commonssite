import datetime, string, requests, pytz
from commonssite.settings import hvac_host, hvac_port
from commonssite.scrapers.xml_import import etree
<<<<<<< HEAD
from commonssite.server.hvac.models import ErvEntry, VrfEntry
=======
from commonssite.server.data.models import ErvEntry, VrfEntry
>>>>>>> f86aa695

# bulk-parsing lookup tables
bulk_lookup_table = {
	'Drive' : {
		0: 'OFF',
		1: 'ON',
		2: 'TestRun',
		4: 'ON',
		5: 'ON'
	},
	'Mode' : {
		0: "Fan",
		1: "Cool",
		2: "Heat",
		3: "Dry",
		4: "Auto",
		5: "BAHP",
		6: "AUTOCOOL",
		7: "AUTOHEAT",
		8: "VENTILATE",
		9: "PANECOOL",
		10: "PANEHEAT",
		11: "OUTCOOL",
		12: "DEFLOST",
		128: "HEATRECOVERY",
		129: "BYPASS",
		130: "LC_AUTO"
	},
	'AirDirection': {
		0: 'Swing',
		1: 'Vertical',
		2: 'Mid-Vertical',# TODO check mid values
		3: 'Mid-Horizontal',
		4: 'Horizontal',
		5: 'Mid',
		6: 'Auto'
	},
	'FanSpeed' : {
		0: 'Low', 
		1: 'Mid-Low', # TODO check mid values
		2: 'Mid-High',
		3: 'High',
		6: 'Auto'
	},
	'Ventilation' : {
		0: 'OFF',
		1: 'LOW',
		2: 'HIGH',
		3: 'NONE'
	},
	'Model' : {
		1 : 'FU',
		2 : 'LC',
		3 : 'OC',
		4 : 'BC',
		5 : 'IU',
		6 : 'OS',
		18 : 'TU',
		7 : 'SC',
		8 : 'GW',
		9 : 'TR',
		10 : 'AN',
		11 : 'KA',
		12 : 'MA',
		13 : 'IDC',
		14 : 'MC',
		15 : 'CDC',
		16 : 'VDC',
		31 : 'IC',
		32 : 'DDC',
		33 : 'RC',
		34 : 'KIC',
		35 : 'AIC',
		36 : 'GR',
		37 : 'OCi',
		38 : 'BS',
		39 : 'SC',
		40 : 'IC',
		41 : 'ME',
		42 : 'CR',
		43 : 'SR',
		44 : 'ST',
		50 : 'DC',
		51 : 'MCt',
		52 : 'MCp',
		96 : 'NOUSE',
		97 : 'TMP',
		98 : '??',
		99 : 'NONE'
	},
	'FanSpeedSW' : {
		0 : '2-Stage',
		1 : '4-Stage',
		2 : 'None',
		3 : '3-Stage'
	},
	'IcKind' : {
		0 : 'Cool',
		1 : 'Normal'
	},
	############
	# GENERICS #
	############
	'resetable' : {
		0 : 'OFF',
		1 : 'ON', 
		2 : 'RESET'
	},
	'onoff' : {
		0 : 'OFF',
		1 : 'ON'
	}, 
	'enable' : {
		0 : 'DISABLED',
		1 : 'ENABLED'
	}
}

# bulk-parsing types (used for conversions)
# note that changing the type will not affect how these are _parsed_, but how
# the parsed values are interpreted
bulk_types = {
	'Drive': 'text',
	'Mode': 'text',
	'SetTemp': 'temp',
	'InletTemp': 'temp',
	'AirDirection': 'text',
	'FanSpeed': 'text',  
	'RemoteControl': 'enable',
	'DriveItem': 'onoff',
	'ModeItem': 'onoff',
	'SetTempItem' : 'onoff',
	'FilterItem' : 'onoff',
	'Ventilation' : 'text',
	'FilterSign' : 'resetable',
	'ErrorSign' : 'resetable',
	'Model' : 'text',
	'ModeStatus' : 'enable',
	'MidTemp' : 'enable',
	'ControlValue' : 'text', # this one made no sense
	'Timer' : 'text',
	'IcKind' : 'text',
	'AutoModeSW' : 'enable',
	'DryModeSW' : 'enable',
	'FanSpeedSW' : 'text',
	'AirDirectionSW' : 'enable',
	'SwingSW' : 'enable',
	'VentilationSW' : 'enable',
	'BypassSW' : 'enable',
	'LcAutoSW' : 'enable',
	'HeatRecoverySW' : 'enable',
	'CoolMin' : 'temp',
	'HeatMax' : 'temp',
	'CoolMax' : 'temp',
	'HeatMin' : 'temp',
	'AutoMin' : 'temp',
	'AutoMax' : 'temp',
	'TurnOff' : 'onoff',
	'TempLimit' : 'enable',
	'TempDetail' : 'enable',
	'FanModeSW' : 'enable',
	'AirStageSW' : 'enable',
	'AirAutoSW' : 'enable',
	'FanAutoSW' : 'enable'
}

unit_descriptions = {
	'degC' : 'floating point degrees celcius',
	'degF' : 'floating point degrees farenheit',
	'text' : 'some arbitrary string',
	'bool' : 'boolean True or False',
	'upper' : 'upper-case string',
	'lower' : 'lower-case string',
	'anycase' : 'mixed-case string (only convert *from* anycase *to* upper or lower'
}

# the default units returned by the lookup table and by parsing functions
# note that this dict describes how those work, it does not alter them.
# (that is, setting 'text' to 'upper' will not force all text to output in upper-case..
# that is the job of the user's 'units' dict)
default_units = {
	'temp': 'degC',
	'onoff': 'upper',
	'enable': 'upper',
	'resetable': 'upper',
	'text': 'anycase'
}

# a dict of converting from one unit type to another
conversions = {
	'degC' : {
		'degF': (lambda t: t*1.8+32.0)
	},
	'degF' : {
		'degC': (lambda t: (t-32.0) / 1.8)
	},
	'anycase' : {
		'lower' : (lambda s: string.lower(s)),
		'upper' : (lambda s: string.upper(s)),
	},
	'upper' : {
		'lower' : (lambda s: string.lower(s)),
		'anycase' : (lambda s: s),
	},
	'lower' : {
		'anycase' : (lambda s: s),
		'upper' : (lambda s: string.upper(s)),
	}
}

def group_id_to_name(id):
	mapping = {
		1 : 'CCE',
		2 : 'Classroom 202',
		3 : 'Workshop',
		4 : '3rd Floor Office',
		5 : 'CMEE',
		6 : '2nd Floor Hall',
		7 : 'Classroom 201',
		8 : 'Mezzanine',
		9 : 'Project Space',
		10 : 'Control Room',
		11 : 'Mechanical Room',
		12 : 'Workshop ERV',
		13 : 'Classroom 202 ERV',
		14 : 'Project Space ERV',
		15 : 'Classroom 201 ERV'
	}
	return mapping.get(id, str(id))

class ScraperHvac(object):

	def parse_bulk(self, bulk, selection=[], units={}):
		"""given bulk hex data describing a VRF group, this function returns a dict
		of readable and sensible values"""
		data = {}

		# helper functions for block_parsers

		def blocks(byte_index, len):
			lo = 2*byte_index
			hi = lo+2*len
			return bulk[lo:hi]

		def nibblex(byte_index, offset):
			return int(bulk[2*byte_index + offset], 16)

		def blockx(byte_index, len):
			return int(blocks(byte_index, len), 16)

		def blocki(byte_index, len):
			return int(blocks(byte_index, len), 10)

		# a data structure mapping from data name to parse function
		# with thanks to the documentation from https://gitorious.org/g50a-commander
		block_parsers = {
			'Drive'			: (lambda b: bulk_lookup_table['Drive'].get(blockx(1, 1))),
			'Mode'			: (lambda b: bulk_lookup_table['Mode'].get(blockx(2, 1))),
			'SetTemp'		: (lambda b: float(blockx(3,1)) + 0.1 * float(blockx(4,1))),
			'InletTemp'		: (lambda b: float(blockx(5,2)) * 0.1),
			'AirDirection'	: (lambda b: bulk_lookup_table['AirDirection'].get(blockx(7,1))),
			'FanSpeed'		: (lambda b: bulk_lookup_table['FanSpeed'].get(blockx(8,1))),
			'RemoteControl'	: (lambda b: bulk_lookup_table['enable'].get(1-blockx(9,1))), # note the 1-block().. special case 0 enabled 1 disable
			'DriveItem'		: (lambda b: bulk_lookup_table['onoff'].get(blockx(10,1))),
			'ModeItem'		: (lambda b: bulk_lookup_table['onoff'].get(blockx(11,1))),
			'SetTempItem'	: (lambda b: bulk_lookup_table['onoff'].get(blockx(12,1))),
			'FilterItem'	: (lambda b: bulk_lookup_table['onoff'].get(blockx(13,1))),
			'Ventilation'	: (lambda b: bulk_lookup_table['Ventilation'].get(blockx(14,1))),
			'FilterSign'	: (lambda b: bulk_lookup_table['resetable'].get(blockx(15,1))),
			'ErrorSign'		: (lambda b: bulk_lookup_table['resetable'].get(blockx(16,1))),
			'Model' 		: (lambda b: bulk_lookup_table['Model'].get(blockx(17,1))),
			'ModeStatus' 	: (lambda b: bulk_lookup_table['enable'].get(blockx(18,1))),
			'MidTemp'		: (lambda b: bulk_lookup_table['enable'].get(blockx(19,1))),
			'ControlValue'	: (lambda b: '0x%s (Unknown)' % blocks(20,1)), # this one is a mystery. just print the hex
			'Timer'			: (lambda b: bulk_lookup_table['onoff'].get(blockx(21,1))),
			'IcKind'		: (lambda b: bulk_lookup_table['IcKind'].get(blockx(22,1))),
			'AutoModeSW'	: (lambda b: bulk_lookup_table['enable'].get(blockx(23,1))),
			'DryModeSW'		: (lambda b: bulk_lookup_table['enable'].get(blockx(24,1))),
			'FanSpeedSW'	: (lambda b: bulk_lookup_table['FanSpeedSW'].get(blockx(25,1))),
			'AirDirectionSW': (lambda b: bulk_lookup_table['enable'].get(blockx(26,1))),
			'SwingSW'		: (lambda b: bulk_lookup_table['enable'].get(blockx(27,1))),
			'VentilationSW'	: (lambda b: bulk_lookup_table['enable'].get(blockx(28,1))),
			'BypassSW'		: (lambda b: bulk_lookup_table['enable'].get(blockx(29,1))),
			'LcAutoSW'		: (lambda b: bulk_lookup_table['enable'].get(blockx(30,1))),
			'HeatRecoverySW': (lambda b: bulk_lookup_table['enable'].get(blockx(31,1))),
			'CoolMin'		: (lambda b: float(blocki(32, 1)) + 0.1 * float(nibblex(38, 0))),
			'HeatMax'		: (lambda b: float(blocki(33, 1)) + 0.1 * float(nibblex(38, 1))),
			'CoolMax'		: (lambda b: float(blocki(34, 1)) + 0.1 * float(nibblex(39, 0))),
			'HeatMin'		: (lambda b: float(blocki(35, 1)) + 0.1 * float(nibblex(39, 1))),
			'AutoMin'		: (lambda b: float(blocki(36, 1)) + 0.1 * float(nibblex(40, 0))),
			'AutoMax'		: (lambda b: float(blocki(37, 1)) + 0.1 * float(nibblex(40, 1))),
			'TurnOff'		: (lambda b: bulk_lookup_table['onoff'].get(blockx(41,1))),
			'TempLimit'		: (lambda b: bulk_lookup_table['enable'].get(blockx(42,1))),
			'TempDetail'	: (lambda b: bulk_lookup_table['enable'].get(blockx(43,1))),
			'FanModeSW'		: (lambda b: bulk_lookup_table['enable'].get(blockx(44,1))),
			'AirStageSW'	: (lambda b: bulk_lookup_table['enable'].get(blockx(45,1))),
			'AirAutoSW'		: (lambda b: bulk_lookup_table['enable'].get(blockx(46,1))),
			'FanAutoSW'		: (lambda b: bulk_lookup_table['enable'].get(blockx(47,1)))
		}

		# a helper function for converting a given value from the default units to the 'usr' units
		def unit_convert(val, default, usr):
			if default is None:
				print "# Default unit is none"
			elif usr is None:
				pass
			elif default != usr:
				if default in conversions and usr in conversions[default]:
					func = conversions[default][usr]
					try:
						val = func(val)
					except:
						print "Cannot convert", val, "from", default, "to", usr
				elif default in conversions:
					print "Cannot convert from", default, "to", usr
					print "\tValid options are:\n%s" % ("".join(["\t%s\n" % s for s in conversions[default].keys()]))
			return val

		# Here is where parsing the 'Bulk' text actually happens
		# ... loop over name:parser_func pairs
		for name, parser_func in block_parsers.iteritems():
			# selection as [] means "all values"
			# ..only add selected values to the data dict
			if selection == [] or name in selection:
				# parse with defaults
				value = parser_func(bulk)
				# handle unit conversion
				typename = bulk_types.get(name)
				# special case: temp is 'None' if zero
				if typename == 'temp' and value == 0.0:
					value = None
				else:
					default = default_units.get(typename)
					#print name, typename, default
					convert = units.get(typename)
					value = unit_convert(value, default, convert)
				# store value
				data[name] = value
		return data

	def get_xml_string(self, groups=[]):
		mnet_strings = '\n'.join(['<Mnet Group="%d" Bulk="*" EnergyControl="*" SetbackControl="*" ScheduleAvail="*" />' % g for g in groups])
		body = '<?xml version="1.0" encoding="UTF-8"?><Packet><Command>getRequest</Command><DatabaseManager>%s</DatabaseManager></Packet>' % mnet_strings
		full_url = 'http://%s:%d/servlet/MIMEReceiveServlet' % (hvac_host, hvac_port)
		headers = {
			'Content-type': 'text/xml',
			'Accept': 'text/html, image/gif, image/jpeg, *;'
		}
		req = requests.post(full_url, data=body, headers=headers)
		return str(req.text)

	def status_dict(self, groups=[], values=[], units={}):
		# parse as xml 'element tree'
		r = self.get_xml_string(groups)
		xml_response = etree.fromstring(r)
		# get all relevant (Mnet) tags
		xml_group_objs = xml_response.findall(".//Mnet")
		# build result dict
		group_status = {}
		for grp in xml_group_objs:
			group_id = int(grp.get("Group"))
			group_status[group_id_to_name(group_id)] = self.parse_bulk(grp.get("Bulk"), selection=values, units=units)
		return group_status

	def __map_from_model(self, name):
		mapping = {
			'Running' : 'Drive'
		}
		# get mapped name (or default to the given name)
		return mapping.get(name, name)

	def get_data(self, groups=[1,2,3,4,5,6,7,8,9,10,11,12,13,14,15], units={'temp' : 'degF', 'text' : 'upper'}):
		now = datetime.datetime.now()
		now = pytz.UTC.localize(now)
		models = []
		dict_data = self.status_dict(groups=groups, units=units)
		for (name, data) in dict_data.iteritems():
			# check if VRF or ERV
			if name.find('ERV') == -1:
				cls = VrfEntry
			else:
				cls = ErvEntry
			model_fields = cls.fields()
			kargs = dict(zip(model_fields, [data[self.__map_from_model(f)] for f in model_fields]))
			model = cls(Time=now, Name=name, **kargs)
			models.append(model)
		return models

if __name__ == '__main__':
	UNITS = {
		'temp': 'degF', 
		'text': 'upper'
	}

	scraper = ScraperHvac()

	from pprint import pprint
<<<<<<< HEAD
	pprint(scraper.status_dict([i+1 for i in range(15)], [], UNITS))
=======
	status = {}
	while raw_input() != 'q':
		newstatus = scraper.status_dict([10], [], UNITS)
		changed = {}
		for room in newstatus.keys():
			changed[room] = {}
			for k in newstatus[room].keys():
				if status.get(room, {}).get(k) != newstatus[room].get(k):
					changed[room][k] = newstatus[room][k]
		status = newstatus
		pprint(changed)
>>>>>>> f86aa695
<|MERGE_RESOLUTION|>--- conflicted
+++ resolved
@@ -1,11 +1,7 @@
 import datetime, string, requests, pytz
 from commonssite.settings import hvac_host, hvac_port
 from commonssite.scrapers.xml_import import etree
-<<<<<<< HEAD
 from commonssite.server.hvac.models import ErvEntry, VrfEntry
-=======
-from commonssite.server.data.models import ErvEntry, VrfEntry
->>>>>>> f86aa695
 
 # bulk-parsing lookup tables
 bulk_lookup_table = {
@@ -403,9 +399,6 @@
 	scraper = ScraperHvac()
 
 	from pprint import pprint
-<<<<<<< HEAD
-	pprint(scraper.status_dict([i+1 for i in range(15)], [], UNITS))
-=======
 	status = {}
 	while raw_input() != 'q':
 		newstatus = scraper.status_dict([10], [], UNITS)
@@ -416,5 +409,4 @@
 				if status.get(room, {}).get(k) != newstatus[room].get(k):
 					changed[room][k] = newstatus[room][k]
 		status = newstatus
-		pprint(changed)
->>>>>>> f86aa695
+		pprint(changed)
# veris-monitor
#
# monitors the page and prints out when things change
import time, re, datetime
from commonssite.scrapers import veris2

INTERVAL = 5.0 # seconds

thresholds = {
	'kW' : 1.0,
	'kWh' : 1.0,
	'Volts' : 1.0,
	'Amps' : 1.0,
	'' : .1,
	'Hz': 0.5,
	'Default' : 0.0
}

ignore = ['Hz', '', 'Default']

unit_parser = re.compile(r'[^(]+\((\w*)\)')

def unit(name):
	try:
		return unit_parser.match(name).group(1)
	except:
		return 'Default'

def thresh(name):
	return thresholds.get(unit(name), 0.0)

def changed(name, val1, val2):
	if name == 'Time' or unit(name) in ignore:
		return False
	th = thresh(name)
	try:
		return abs(float(val2) - float(val1)) > th
	except:
		return val1 != val2

class Monitor:

	last2 = {}
	last3 = {}
	last4 = {}
	nupdates = 0

	def get_new_data(self):
		update_dict = {
			'Device 2' : [],
			'Device 3' : [],
			'Device 4' : []
		}
		print "getting update #%d" % self.nupdates, datetime.datetime.now()
		# get latest
		d2, d3, d4 = veris2.get_data()
		# compare to last_data
		if self.nupdates != 0:
			for header, value in d2.iteritems():
				if changed(header, self.last2.get(header), value):
					print "Device 2,", header.ljust(30, ' '), self.last2.get(header,'').ljust(6,' '), " ==> ", d2.get(header)
					update_dict['Device 2'].append((header, last2.get(header), d2.get(header)))
			for header, value in d3.iteritems():
				if changed(header, self.last3.get(header), value):
					print "Device 3,", header.ljust(30, ' '), self.last3.get(header,'').ljust(6,' '), " ==> ", d3.get(header)
					update_dict['Device 3'].append((header, last3.get(header), d3.get(header)))
			for header, value in d4.iteritems():
				if changed(header, self.last4.get(header), value):
					print "Device 4,", header.ljust(30, ' '), self.last4.get(header,'').ljust(6,' '), " ==> ", d4.get(header)
					update_dict['Device 4'].append((header, last4.get(header), d4.get(header)))
		self.last2 = d2
		self.last3 = d3
		self.last4 = d4
		self.nupdates += 1
		return update_dict

	def serialize(self):
		return (self.nupdates, self.last2, self.last3, self.last4)

	@classmethod
	def deserialize(cls, ser):
		m = Monitor()
		m.nupdates, m.last2, m.last3, m.last4 = ser
<<<<<<< HEAD
=======
		return m
>>>>>>> a1bc404e

if __name__ == '__main__':
	from sys import argv
	sleepstyle = True
	if len(argv) > 1:
		opt = argv[1]
		sleepstyle = (opt != '-e')
	m = Monitor()
	while True:
		try:
			m.get_new_data()
			if sleepstyle:
				print "next update in %f seconds" % INTERVAL
				time.sleep(INTERVAL)
			else:
				print "press Enter for a new reading"
				raw_input()
		except KeyboardInterrupt:
			break
	print "--done--"<|MERGE_RESOLUTION|>--- conflicted
+++ resolved
@@ -81,10 +81,7 @@
 	def deserialize(cls, ser):
 		m = Monitor()
 		m.nupdates, m.last2, m.last3, m.last4 = ser
-<<<<<<< HEAD
-=======
 		return m
->>>>>>> a1bc404e
 
 if __name__ == '__main__':
 	from sys import argv

--- conflicted
+++ resolved
@@ -18,11 +18,7 @@
 	return dt_with_timezone
 
 @gzip_page
-<<<<<<< HEAD
-def __hvac_range(cls, request, tstart, tend):
-=======
 def __hvac_range(request, cls, tstart, tend):
->>>>>>> c6738e17
 	print "HVAC RANGE for", cls, "from", tstart, "to", tend
 	response = HttpResponse(content_type='text/csv')
 	response['Content-Disposition'] = 'attachment; filename="commonsdata.csv"'

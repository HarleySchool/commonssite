"""
Django settings for webapp project.

For more information on this file, see
https://docs.djangoproject.com/en/1.6/topics/settings/

For the full list of settings and their values, see
https://docs.djangoproject.com/en/1.6/ref/settings/
"""

# Build paths inside the project like this: os.path.join(BASE_DIR, ...)
import os
BASE_DIR = os.path.dirname(os.path.dirname(__file__))


# Quick-start development settings - unsuitable for production
# See https://docs.djangoproject.com/en/1.6/howto/deployment/checklist/

# SECURITY WARNING: keep the secret key used in production secret!
SECRET_KEY = 'tv2kqkbj-o$ilqn1_i4%dgurb^i+*mus0+%!5k==&ubcru+ej='

# SECURITY WARNING: don't run with debug turned on in production!
DEBUG = True

TEMPLATE_DEBUG = True

TEMPLATE_DIRS = (
    os.path.join(BASE_DIR, 'static/templates/'),
)

ALLOWED_HOSTS = []


# Application definition

INSTALLED_APPS = (
    'django.contrib.admin',
    'django.contrib.auth',
    'django.contrib.contenttypes',
    'django.contrib.sessions',
    'django.contrib.messages',
    'django.contrib.staticfiles',
    'data',
<<<<<<< HEAD
=======
    'live_updates'
>>>>>>> 8504b0c2
)

MIDDLEWARE_CLASSES = (
    'django.contrib.sessions.middleware.SessionMiddleware',
    'django.middleware.common.CommonMiddleware',
    'django.middleware.csrf.CsrfViewMiddleware',
    'django.contrib.auth.middleware.AuthenticationMiddleware',
    'django.contrib.messages.middleware.MessageMiddleware',
    'django.middleware.clickjacking.XFrameOptionsMiddleware',
)

ROOT_URLCONF = 'webapp.urls'

WSGI_APPLICATION = 'webapp.wsgi.application'


# Database
# https://docs.djangoproject.com/en/1.6/ref/settings/#databases

# Load User and Password from my custom location
import commonssite.settings as s

with open(s.sql_credentials, 'r') as f:
    host = f.readline().strip()
    un = f.readline().strip()
    pw = f.readline().strip()
    socket = f.readline().strip()

DATABASES = {
    'default': {
        'ENGINE': 'django.db.backends.mysql',
        'HOST' : socket,
        'NAME' : 'commons',
        'USER' : un,
        'PASSWORD' : pw
    }
}

# Internationalization
# https://docs.djangoproject.com/en/1.6/topics/i18n/

LANGUAGE_CODE = 'en-us'

TIME_ZONE = 'EST'

USE_I18N = True

USE_L10N = True

USE_TZ = True


# Static files (CSS, JavaScript, Images)
# https://docs.djangoproject.com/en/1.6/howto/static-files/

STATIC_URL = '/static/'
STATICFILES_DIRS = (
    os.path.join(BASE_DIR, "static"),
)
STATIC_ROOT = os.path.join(BASE_DIR, "static-collected/")<|MERGE_RESOLUTION|>--- conflicted
+++ resolved
@@ -41,10 +41,7 @@
     'django.contrib.messages',
     'django.contrib.staticfiles',
     'data',
-<<<<<<< HEAD
-=======
     'live_updates'
->>>>>>> 8504b0c2
 )
 
 MIDDLEWARE_CLASSES = (

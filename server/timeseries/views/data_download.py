--- conflicted
+++ resolved
@@ -21,16 +21,12 @@
 	except Exception as e:
 		print "download_csv tend error: ", e
 		return HttpResponseServerError("To download data, an end time must be specified")
-<<<<<<< HEAD
-	objects = h.series_filter([request.GET])
-=======
 	try:
 		series = json.loads(request.GET.get('series'))
 	except Exception as e:
 		print "download_csv series error: ", e
 		return HttpResponseServerError("To download data, a series must be specified")
 	objects = h.series_filter(series, tstart, tend)
->>>>>>> a9e36814
 	if len(objects) > 0:
 		# set up the CSV writer
 		response = HttpResponse(content_type='text/csv')

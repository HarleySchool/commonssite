--- conflicted
+++ resolved
@@ -1,11 +1,6 @@
 import json
-<<<<<<< HEAD
 from timeseries import parse_time
-=======
-import datetime
-import pytz
 from django.views.decorators.csrf import csrf_exempt
->>>>>>> 8a01c176
 from django.shortcuts import render
 from timeseries.models import ModelRegistry
 from timeseries import get_registered_model
@@ -18,12 +13,7 @@
 	'string' : [u'CharField', u'BooleanField', u'TextField']
 }
 
-<<<<<<< HEAD
-# step 1 of api communication: get information about what systems are available
-def get_systems(request):
-=======
 def systems_dict():
->>>>>>> 8a01c176
 	"""construct and return a json object describing the different systems with available timeseries data. Note that no actual data is returned.
 	A 'system' is something like 'HVAC' or 'Electric', and a subsystem is, for example, VRF within HVAC
 
@@ -63,10 +53,7 @@
 			'description' : registry.description,
 			'numeric' : [f.name for f in model._meta.fields if f.get_internal_type() in model_types['numeric']],
 			'string' : [f.name for f in model._meta.fields if f.get_internal_type() in model_types['string']],
-<<<<<<< HEAD
-=======
 			'selection' : header_selections,
->>>>>>> 8a01c176
 			'id' : registry.make_id(),
 			'units' : {} # TODO
 		}
@@ -77,16 +64,6 @@
 	# construct response
 	return HttpResponse(content_type='application/json', content=json.dumps(systems_dict()))
 
-# convert a datetime.timedelta object into total seconds
-# (used in computing epoch time)
-def __td_seconds(timedelta):
-	return timedelta.seconds + timedelta.days*3600*24
-
-_epoch = datetime.datetime(1970,1,1)
-_epoch = pytz.UTC.localize(_epoch)
-def __epoch(date):
-	return __td_seconds(date - _epoch)
-
 @csrf_exempt
 def query(request):
 	"""construct and resturn a json object containing arrays of data corresponding to the requested fields
@@ -94,28 +71,17 @@
 	REQUEST structure is as follows:
 	{
 		'system name:subsystem name' : {
-<<<<<<< HEAD
 			from : ISO String,
 			to : ISO String,
-=======
-			from : epoch-time-start,
-			to : epoch-time-end,
 			series : ['header1=val1&header2=valx', 'header1=val2&header2=valx'], // [] is interpreted as 'all series'
->>>>>>> 8a01c176
 			columns : ['ColumnName1', 'ColumnName2']
 		}, ...
 	}
 
 	RESPONSE structure is as follows:
 	{
-<<<<<<< HEAD
-		'HVAC:VRF' : {
-			from : '2014-04-01T00:00:00-0400',
-			to : '2014-04-02T00:00:00-0400',
-			columns : ['SetTemp', 'InletTemp']
-=======
 		'series name' : {
-			Time : [time0, time1, ..., timeN],
+			Time : [time0 (isostring), time1 (isostring), ..., timeN (isostring)],
 			ColumnName1 : [val0, val1, ..., valN],
 			ColumnName2 : [val0, val1, ..., valN]
 		}, ...
@@ -124,26 +90,18 @@
 	REAL EXAMPLE: REQUEST
 	{
 		'electric:Electric Overview' : {
-			from : Date.UTC(2014, 4, 1),
-			to : Date.UTC(2014, 4, 8),
+			from : '2014-04-01T00:00:00-0400',
+			to : '2014-04-02T00:00:00-0400',
 			series : ['Panel=Panel 2&Channel=Channel #17'],
 			columns : ['TotalPower', 'MaxPower']
->>>>>>> 8a01c176
 		}
 	}
 	REAL EXAMPLE: RESPONSE
 	{
-<<<<<<< HEAD
-		'system name:subsystem name' : {
-			Time : [time0 (isostring), time1 (isostring), ..., timeN (isostring)],
-			SetTemp : [val0, val1, ..., valN],
-			InletTemp : [val0, val1, ..., valN]
-=======
 		'Panel 2: Channel #17' : {
-			Time : [1368921000, 1368993000, 1369075000, ...]
+			Time : ['2014-04-08T08:00:00-0400', '2014-04-08T08:20:00-0400', '2014-04-08T08:40:00-0400', ...]
 			TotalPower : [10.4, 10.1, 8.0, ...],
 			MaxPower : [11.0, 10.5, 8.2]
->>>>>>> 8a01c176
 		}, ...
 	}
 	"""
@@ -170,20 +128,6 @@
 			cols = spec.get('columns')
 			if 'Time' not in cols:
 				cols.append('Time')
-<<<<<<< HEAD
-			# prepare data dict result
-			data[full_name] = {}
-			for c in cols:
-				data[full_name][c] = []
-			# perform the query on the database
-			objects = model.objects.filter(Time__gte=t_start, Time__lt=t_end).values(*cols)
-			# fun fact: values() causes the return value to be a dict rather than a Model object
-			for obj in objects:
-				for col, val in obj.iteritems():
-					if col == 'Time':
-						val = val.isoformat()
-					data[full_name][col].append(val)
-=======
 			if spec['series'] == []:
 				spec['series'] = ['']
 			for series in spec['series']:
@@ -207,8 +151,8 @@
 						series_name = sub_name + ': ' + series_name
 					# prepare data dict result
 					data[series_name] = {}
-					for c in cols:
-						data[series_name][c] = []
+					for col in cols:
+						data[series_name][col] = []
 					# perform the query on the database
 					#keys = unique_header_permutation.keys()
 					# convert this:
@@ -223,9 +167,8 @@
 					for obj in objects:
 						for col, val in obj.iteritems():
 							if col == 'Time':
-								val = __epoch(val)
+								val = val.isoformat()
 							data[series_name][col].append(val)
->>>>>>> 8a01c176
 		return HttpResponse(content_type='application/json', content=json.dumps(data))
 	else:
 		return HttpResponseBadRequest()
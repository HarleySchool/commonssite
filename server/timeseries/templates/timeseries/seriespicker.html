--- conflicted
+++ resolved
@@ -58,16 +58,6 @@
 		{% endfor %}
 		</div>
 	</div>
-<<<<<<< HEAD
-	<script>
-		jQuery.fn.extend({
-			seriespicker: function(btnid, callback) {
-				/* set up a trigger for $("#"+btnid) to give a series-object to the callback function */
-			}
-		});
-	</script>
-{% endblock content %}
-=======
 	{% endfor %}
 	{% endfor %}
 </div>
@@ -97,7 +87,6 @@
 		var subsys = $("select.system_select").find(':selected').data("sub");
 		var params_id = $("select.system_select").find(":selected").data("subsysid");
 		var params_div = $("div#"+params_id);
->>>>>>> a9e36814
 
 
 		var columns = [];

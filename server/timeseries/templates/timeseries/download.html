{% extends "base.html" %}

{% block title %}Download Data{% endblock title %}

<<<<<<< HEAD
{% block ui %}
<button class="btn btn-tm btn-seriespicker">Download CSV</button>
=======
{% block content %}
{# drop in the daterange UI #}
{% include "timeseries/daterange.html" %}
{# drop in the series picker UI #}
{% include "timeseries/seriespicker.html" %}

<button class="btn btn-primary" id="downloadBtn">Download CSV</button>
>>>>>>> a9e36814
<script>
// thanks to http://stackoverflow.com/questions/3749231/download-file-using-javascript-jquery
var downloadURL = function downloadURL(url) {
	var hiddenIFrameID = 'hiddenDownloader',
		iframe = document.getElementById(hiddenIFrameID);
	if (iframe === null) {
		iframe = document.createElement('iframe');
		iframe.id = hiddenIFrameID;
		iframe.style.display = 'none';
		document.body.appendChild(iframe);
	}
	iframe.src = url;
};

$(document).ready(function(){
	// callback
	function download_csv(series_obj){
		var start = Commons.daterange()[0];
		var end = Commons.daterange()[1];

		var url = '/data/api/csv/?' + $.param({
			'series' : series_obj,
			'tstart' : start.toISOString(),
			'tend' : end.toISOString()
		});
		downloadURL(url);
	}

	$("#downloadBtn").click(function(){
		download_csv(JSON.stringify(Commons.seriespicker()));
	});
});
</script>
{% endblock content %}<|MERGE_RESOLUTION|>--- conflicted
+++ resolved
@@ -2,10 +2,6 @@
 
 {% block title %}Download Data{% endblock title %}
 
-<<<<<<< HEAD
-{% block ui %}
-<button class="btn btn-tm btn-seriespicker">Download CSV</button>
-=======
 {% block content %}
 {# drop in the daterange UI #}
 {% include "timeseries/daterange.html" %}
@@ -13,7 +9,6 @@
 {% include "timeseries/seriespicker.html" %}
 
 <button class="btn btn-primary" id="downloadBtn">Download CSV</button>
->>>>>>> a9e36814
 <script>
 // thanks to http://stackoverflow.com/questions/3749231/download-file-using-javascript-jquery
 var downloadURL = function downloadURL(url) {

{% extends "base.html" %}
{% load static %}

{% block scripts %}
<script src="{% static "js/highcharts/highcharts.js" %}"></script>
<script>
	$(function(){
		var power_series = {
			'Electric' : {
				'Electric Overview' : {
					'columns' : ['TotalPower'],
					'series' : {
						'Panel' : [2,3,4]
					}
				}
			}
		};

		var greenhouse_series = {
			'Arduino' : {
				'Greenhouse DHT' : {
					'columns' : [],
					'series' : {}
				}
			}
		}

		var solar_series = {
			'Solar' : {
				'Solar Overview' : {
					'columns' : ['TotalACPower'],
					'series' : {}
				}
			}
		};

		var weather_series = {
			'Weather Station' : {
				'Weather' : {
					'columns' : ['outtemp'],
					'series' : {}
				}
			}
		};

<<<<<<< HEAD
		var greenhouse_series = {
			'HVAC' : {
				'VRF' : {
					'columns' : ['InletTemp'],
					'series' : {
						'Name' : [10]
					}
				}
			}
		};
=======
		// var greenhouse_series = {
		// 	'HVAC' : {
		// 		'VRF' : {
		// 			'columns' : ['InletTemp'],
		// 			'series' : {
		// 				'Name' : ['Mezzanine']
		// 			}
		// 		}
		// 	}
		// };
>>>>>>> 49dea200

		var hour = 60;

		Commons.live_chart(solar_series, "Solar Energy Production (W)", "#solar", hour, "spline");
		Commons.live_chart(weather_series, "Outside Temperature", "#weather", hour, "spline");
		Commons.live_chart(power_series, "Total Power Use (kW)", "#power", hour, "spline");
		Commons.live_chart(greenhouse_series, "Greenhouse Temperature (F) and Humidity (%)", "#greenhouse-temp", hour, "spline");
	});
</script>
{% endblock scripts %}

{% block content %}
<div id="solar" class="col-lg-6" style="height:300px;"></div>
<div id="weather" class="col-lg-6" style="height:300px;"></div>
<div id="power" class="col-lg-6" style="height:300px;"></div>
<div id="greenhouse-temp" class="col-lg-6" style="height:300px;"></div>
{% endblock content %}<|MERGE_RESOLUTION|>--- conflicted
+++ resolved
@@ -42,30 +42,16 @@
 				}
 			}
 		};
-
-<<<<<<< HEAD
-		var greenhouse_series = {
-			'HVAC' : {
-				'VRF' : {
-					'columns' : ['InletTemp'],
-					'series' : {
-						'Name' : [10]
-					}
-				}
-			}
-		};
-=======
 		// var greenhouse_series = {
 		// 	'HVAC' : {
 		// 		'VRF' : {
 		// 			'columns' : ['InletTemp'],
 		// 			'series' : {
-		// 				'Name' : ['Mezzanine']
+		// 				'Name' : [10]
 		// 			}
 		// 		}
 		// 	}
 		// };
->>>>>>> 49dea200
 
 		var hour = 60;
 

--- conflicted
+++ resolved
@@ -169,11 +169,7 @@
 
 	live_chart : function(series, title, container_selector, timespan_mins, chart_type){
 		// default arguments
-<<<<<<< HEAD
 		timespan_mins = timespan_mins || 60*3; // default to 3 hours
-=======
-		timespan_mins = timespan_mins || 60*3; // default to three hours 
->>>>>>> edf79773
 		var timespan_millis = timespan_mins * 60000;
 		// make a chart of data up till now
 		var now = new Date();

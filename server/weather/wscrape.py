import datetime
from timeseries.scrapers import ScraperBase
from commonssite.settings import weather_host
import pytz
import os, sys
BASE_DIR = os.path.dirname(os.path.dirname(__file__))
sys.path.insert(0,os.path.join(BASE_DIR, 'weather'))
from weewx.drivers.vantage import Vantage
import weewx
from commonssite.server.weather.models import WeatherData

class Weather(ScraperBase):
	
	def __init__(self, model, registry_instance):
		super(Weather, self).__init__(model, registry_instance)
		self.dict_key_map = {
			'UV' : 'uv',
			'barometer' : 'barometer',
			'dayET' : 'dayet',
			'dayRain' : 'dayrain',
			'dewpoint' : 'dewpoint',
			'heatindex' : 'heatindex',
			'inHumidity' : 'inhumidity',
			'inTemp' : 'intemp',
			'monthET': 'monthet',
			'monthRain' : 'monthrain',
			'outHumidity': 'outhumidity',
			'outTemp': 'outtemp',
			'radiation': 'radiation',
			'rain': 'rain',
			'rainRate': 'rainrate',
			'stormRain': 'stormrain',
			'stormStart': 'stormstart',
			'sunrise' : 'sunrise',
			'sunset' : 'sunset',
			'windDir': 'winddir',
			'windSpeed': 'windspeed',
			'windchill': 'windchill',
			'yearET': 'yearet',
			'yearRain' : 'yearrain'
		}
<<<<<<< HEAD
		self.v = Vantage(type='ethernet', host=weather_host, max_retries=4, wait_before_retry=2.4)
=======
		self.v = Vantage(type='ethernet', host=weather_host, max_retries=4, wait_before_retry=2.0)
>>>>>>> f27342a6

	def doParse(self, data):
		parsed = {}
		for key, val in self.dict_key_map.iteritems():
			parsed[val] = data[key]
		return parsed

	def get_data(self):
		try:
			data = next(self.v.genDavisLoopPackets())
			parsed = self.doParse(data)
			now = pytz.UTC.localize(datetime.datetime.utcnow())
			model = WeatherData(Time=now, **parsed)
			self.status_ok()
			return [model]
		except weewx.WakeupError:
			print "Weather parser wakeup issues. resetting connection."
			self.v.closePort()
			self.v = Vantage(type='ethernet', host=weather_host, max_retries=4, wait_before_retry=2.0)
			self.status_comm_error()
		except Exception as e:
			print "Weather parser error:"
			print e
			# any other exception implies that the transaction took place but we weren't able to parse it
			self.status_format_error()
		return []

if __name__ == '__main__':
	from pprint import pprint
	w = Weather()
	data = w.doParse(next(w.v.genDavisLoopPackets()))
	pprint(data)<|MERGE_RESOLUTION|>--- conflicted
+++ resolved
@@ -39,11 +39,7 @@
 			'yearET': 'yearet',
 			'yearRain' : 'yearrain'
 		}
-<<<<<<< HEAD
 		self.v = Vantage(type='ethernet', host=weather_host, max_retries=4, wait_before_retry=2.4)
-=======
-		self.v = Vantage(type='ethernet', host=weather_host, max_retries=4, wait_before_retry=2.0)
->>>>>>> f27342a6
 
 	def doParse(self, data):
 		parsed = {}
